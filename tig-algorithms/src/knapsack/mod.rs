--- conflicted
+++ resolved
@@ -1,9 +1,5 @@
-<<<<<<< HEAD
-pub mod dynamic; // c003_a001
-=======
 pub mod dynamic;
 pub use dynamic as c003_a001;
->>>>>>> 27e13e65
 
 // c003_a002
 
@@ -15,12 +11,8 @@
 
 // c003_a006
 
-<<<<<<< HEAD
-pub mod knapmaxxing; // c003_a007
-=======
 pub mod knapmaxxing;
 pub use knapmaxxing as c003_a007;
->>>>>>> 27e13e65
 
 // c003_a008
 
@@ -44,12 +36,8 @@
 
 // c003_a018
 
-<<<<<<< HEAD
-pub mod knapheudp; // c003_a019
-=======
 pub mod knapheudp;
 pub use knapheudp as c003_a019;
->>>>>>> 27e13e65
 
 // c003_a020
 
