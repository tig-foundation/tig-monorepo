#!/bin/bash
REPO_DIR=$(dirname $(dirname "$(realpath -- "$0")"))
TIG_WORKER_PATH="$REPO_DIR/target/release/tig-worker"

if [ ! -f $TIG_WORKER_PATH ]; then
    echo "Error: tig-worker binary not found at ./target/release/tig-worker"
    echo "Run: cd $REPO_DIR && cargo build -p tig-worker --release"
    exit 1
fi

options=()
index=0
echo "Available algorithms:"
for w in $(find $REPO_DIR/tig-algorithms/wasm -name '*.wasm'); do
    a_name=$(basename $w .wasm)
    c_name=$(basename $(dirname $w))
    echo "$index) $c_name/$a_name (WASM)"
    options+=("wasm $c_name/$a_name")
    index=$((index + 1))
done

for n in $(find $REPO_DIR/tig-algorithms/aarch64 -name '*.native'); do
    a_name=$(basename $n .native)
    c_name=$(basename $(dirname $n))
    echo "$index) $c_name/$a_name (Native)"
    options+=("native $c_name/$a_name")
    index=$((index + 1))
done

echo "Don't see the algorithm you're looking for? Can run: git pull origin <challenge_name>/<algorithm_name> --no-edit"
read -p "Enter the index of the algorithm to test: " selected_index
if [[ $selected_index =~ ^[0-9]+$ ]] && [ "$selected_index" -ge 0 ] && [ "$selected_index" -lt "$index" ]; then
    selected_option=${options[$selected_index]}
    echo "Testing: $selected_option"
else
    echo "Invalid index"
    exit 1
fi

BINARY_TYPE=$(echo $selected_option | cut -d' ' -f1)
CHALLENGE=$(echo $selected_option | cut -d' ' -f2 | cut -d'/' -f1)
ALGORITHM=$(echo $selected_option | cut -d' ' -f2 | cut -d'/' -f2)

case $CHALLENGE in
    satisfiability)
        CHALLENGE_ID="c001"
        ;;
    vehicle_routing)
        CHALLENGE_ID="c002"
        ;;
    knapsack)
        CHALLENGE_ID="c003"
        ;;
    vector_search)
        CHALLENGE_ID="c004"
        ;;
    *)
        echo "Error: Challenge '$CHALLENGE' is not recognized."
        exit 1
        ;;
esac

read -p "Enter difficulty for $CHALLENGE in format [x,y]: " difficulty
regex='^\[[0-9]+,[0-9]+\]$'
if ! [[ $difficulty =~ $regex ]]; then
    echo "Error: Difficulty must be in the format [x,y] where x and y are positive integers."
    exit 1
fi
is_positive_integer() {
    [[ $1 =~ ^[0-9]+$ ]] && [ "$1" -ge 0 ]
}
read -p "Enter starting nonce: " start_nonce
if ! is_positive_integer "$start_nonce"; then
    echo "Error: Starting nonce must be a positive integer."
    exit 1
fi
read -p "Enter number of nonces: " num_nonces
if ! is_positive_integer "$num_nonces"; then
    echo "Error: Number of nonces must be a positive integer."
    exit 1
fi
read -p "Enter number of workers (default is 1): " num_workers
num_workers=${num_workers:-1}
if ! is_positive_integer "$num_workers"; then
    echo "Error: Number of workers must be a positive integer."
    exit 1
fi
read -p "Enter max fuel (default is 10000000000): " max_fuel
max_fuel=${max_fuel:-1}
if ! is_positive_integer "$max_fuel"; then
    echo "Error: Max fuel must be a positive integer."
    exit 1
fi
read -p "Enable debug mode? (leave blank to disable) " enable_debug
if [[ -n $enable_debug ]]; then
    debug_mode=true
else
    debug_mode=false
fi

get_closest_power_of_2() {
    local n=$1
    local p=1
    while [ $p -lt $n ]; do
        p=$((p * 2))
    done
    echo $p
}

SETTINGS="{\"challenge_id\":\"$CHALLENGE_ID\",\"difficulty\":$difficulty,\"algorithm_id\":\"\",\"player_id\":\"\",\"block_id\":\"\"}"
num_solutions=0
num_invalid=0
total_ms=0

echo "----------------------------------------------------------------------"
echo "Testing performance of $CHALLENGE/$ALGORITHM"
echo "Settings: $SETTINGS"
echo "Starting nonce: $start_nonce"
echo "Number of nonces: $num_nonces"
echo "Number of workers: $num_workers"
echo -ne ""

remaining_nonces=$num_nonces
current_nonce=$start_nonce

while [ $remaining_nonces -gt 0 ]; do
    nonces_to_compute=$((num_workers < remaining_nonces ? num_workers : remaining_nonces))
    
    power_of_2_nonces=$(get_closest_power_of_2 $nonces_to_compute)

    start_time=$(date +%s%3N)
    stdout=$(mktemp)
    stderr=$(mktemp)
<<<<<<< HEAD

    if [ "$BINARY_TYPE" = "wasm" ]; then
        BINARY_PATH="$REPO_DIR/tig-algorithms/wasm/$CHALLENGE/$ALGORITHM.wasm"
        BINARY_ARG="--wasm"
    else
        BINARY_PATH="$REPO_DIR/tig-algorithms/aarch64/$CHALLENGE/$ALGORITHM.native"
        BINARY_ARG="--native"
    fi

    ./target/release/tig-worker compute_batch "$SETTINGS" "random_string" $current_nonce $nonces_to_compute $power_of_2_nonces $BINARY_ARG $BINARY_PATH --workers $nonces_to_compute >"$stdout" 2>"$stderr"
=======
    ./target/release/tig-worker compute_batch "$SETTINGS" "random_string" $current_nonce $nonces_to_compute $power_of_2_nonces $REPO_DIR/tig-algorithms/wasm/$CHALLENGE/$ALGORITHM.wasm --workers $nonces_to_compute --fuel $max_fuel >"$stdout" 2>"$stderr"
>>>>>>> 39cc7998
    exit_code=$?
    output_stdout=$(cat "$stdout")
    output_stderr=$(cat "$stderr")
    end_time=$(date +%s%3N)
    duration=$((end_time - start_time))
    total_ms=$((total_ms + (duration * nonces_to_compute)))

    if [ $exit_code -eq 0 ]; then
        solutions_count=$(echo "$output_stdout" | grep -o '"solution_nonces":\[.*\]' | sed 's/.*\[\(.*\)\].*/\1/' | awk -F',' '{print NF}')
        invalid_count=$((nonces_to_compute - solutions_count))
        num_solutions=$((num_solutions + solutions_count))
        num_invalid=$((num_invalid + invalid_count))
    fi

    if [ $num_solutions -eq 0 ]; then
        avg_ms_per_solution=0
    else
        avg_ms_per_solution=$((total_ms / num_solutions))
    fi

    if [[ $debug_mode == true ]]; then
        echo "    Current nonce: $current_nonce"
        echo "    Nonces computed: $nonces_to_compute"
        echo "    Exit code: $exit_code"
        echo "    Stdout: $output_stdout"
        echo "    Stderr: $output_stderr"
        echo "    Duration: $duration ms"
        echo "#instances: $((num_solutions + num_invalid)), #solutions: $num_solutions, #invalid: $num_invalid, average ms/solution: $avg_ms_per_solution"
    else
        echo -ne "#instances: $((num_solutions + num_invalid)), #solutions: $num_solutions, #invalid: $num_invalid, average ms/solution: $avg_ms_per_solution\033[K\r"
    fi

    current_nonce=$((current_nonce + nonces_to_compute))
    remaining_nonces=$((remaining_nonces - nonces_to_compute))
done

echo
echo "----------------------------------------------------------------------"
echo "To re-run this test, run the following commands:"
echo "    git clone https://github.com/tig-foundation/tig-monorepo.git"
echo "    cd tig-monorepo"
echo "    git pull origin/$CHALLENGE/$ALGORITHM --no-edit"
echo "    bash scripts/test_algorithm.sh"
echo "----------------------------------------------------------------------"
echo "Share your results on https://www.reddit.com/r/TheInnovationGame"
echo "----------------------------------------------------------------------"
rm "$stdout" "$stderr"<|MERGE_RESOLUTION|>--- conflicted
+++ resolved
@@ -131,8 +131,6 @@
     start_time=$(date +%s%3N)
     stdout=$(mktemp)
     stderr=$(mktemp)
-<<<<<<< HEAD
-
     if [ "$BINARY_TYPE" = "wasm" ]; then
         BINARY_PATH="$REPO_DIR/tig-algorithms/wasm/$CHALLENGE/$ALGORITHM.wasm"
         BINARY_ARG="--wasm"
@@ -141,10 +139,7 @@
         BINARY_ARG="--native"
     fi
 
-    ./target/release/tig-worker compute_batch "$SETTINGS" "random_string" $current_nonce $nonces_to_compute $power_of_2_nonces $BINARY_ARG $BINARY_PATH --workers $nonces_to_compute >"$stdout" 2>"$stderr"
-=======
-    ./target/release/tig-worker compute_batch "$SETTINGS" "random_string" $current_nonce $nonces_to_compute $power_of_2_nonces $REPO_DIR/tig-algorithms/wasm/$CHALLENGE/$ALGORITHM.wasm --workers $nonces_to_compute --fuel $max_fuel >"$stdout" 2>"$stderr"
->>>>>>> 39cc7998
+    ./target/release/tig-worker compute_batch "$SETTINGS" "random_string" $current_nonce $nonces_to_compute $power_of_2_nonces $BINARY_ARG $BINARY_PATH --workers $nonces_to_compute --fuel $max_fuel >"$stdout" 2>"$stderr"
     exit_code=$?
     output_stdout=$(cat "$stdout")
     output_stderr=$(cat "$stderr")
