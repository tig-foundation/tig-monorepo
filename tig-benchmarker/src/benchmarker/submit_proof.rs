<<<<<<< HEAD
use super::{api, Result};
use crate::future_utils::sleep;
use tig_api::SubmitProofReq;
use tig_worker::OutputData;
=======
use std::collections::HashSet;
>>>>>>> fb1c840f

use super::{api, Job, Result};
use tig_api::SubmitProofReq;

<<<<<<< HEAD
pub async fn execute(benchmark_id: String, solutions_data: Vec<OutputData>) -> Result<()> {
    let req = SubmitProofReq {
        benchmark_id,
        merkle_data: solutions_data,
=======
pub async fn execute(job: &Job) -> Result<()> {
    let req = {
        let solutions_data = job.solutions_data.lock().await;
        let sampled_nonces: HashSet<u64> = job
            .sampled_nonces
            .as_ref()
            .expect("Expected sampled nonces")
            .iter()
            .cloned()
            .collect();
        SubmitProofReq {
            benchmark_id: job.benchmark_id.clone(),
            solutions_data: solutions_data
                .iter()
                .filter(|(n, _)| sampled_nonces.contains(n))
                .map(|(_, s)| s.clone())
                .collect(),
        }
>>>>>>> fb1c840f
    };
    match api().submit_proof(req.clone()).await {
        Ok(resp) => {
            return match resp.verified {
                Ok(_) => Ok(()),
                Err(e) => Err(format!("Proof flagged as fraud: {}", e)),
            }
        }
        Err(e) => Err(format!("Failed to submit proof: {:?}", e)),
    }
}<|MERGE_RESOLUTION|>--- conflicted
+++ resolved
@@ -1,21 +1,8 @@
-<<<<<<< HEAD
-use super::{api, Result};
-use crate::future_utils::sleep;
-use tig_api::SubmitProofReq;
-use tig_worker::OutputData;
-=======
 use std::collections::HashSet;
->>>>>>> fb1c840f
 
 use super::{api, Job, Result};
 use tig_api::SubmitProofReq;
 
-<<<<<<< HEAD
-pub async fn execute(benchmark_id: String, solutions_data: Vec<OutputData>) -> Result<()> {
-    let req = SubmitProofReq {
-        benchmark_id,
-        merkle_data: solutions_data,
-=======
 pub async fn execute(job: &Job) -> Result<()> {
     let req = {
         let solutions_data = job.solutions_data.lock().await;
@@ -34,7 +21,6 @@
                 .map(|(_, s)| s.clone())
                 .collect(),
         }
->>>>>>> fb1c840f
     };
     match api().submit_proof(req.clone()).await {
         Ok(resp) => {
