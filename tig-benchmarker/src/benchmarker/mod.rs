--- conflicted
+++ resolved
@@ -251,38 +251,6 @@
         Ok(())
     }
 
-<<<<<<< HEAD
-    // variables that are shared by workers
-    let nonce_iters = match &job.sampled_nonces {
-        Some(nonces) => vec![Arc::new(Mutex::new(NonceIterator::from_vec(
-            nonces.clone(),
-        )))],
-        None => (0..num_workers)
-            .into_iter()
-            .map(|x| {
-                Arc::new(Mutex::new(NonceIterator::from_u64(
-                    u64::MAX / num_workers as u64 * x as u64,
-                )))
-            })
-            .collect(),
-    };
-    let solutions_data = Arc::new(Mutex::new(Vec::<OutputData>::new()));
-    let solutions_count = Arc::new(Mutex::new(0u32));
-    update_status("Starting benchmark").await;
-    run_benchmark::execute(
-        nonce_iters.iter().cloned().collect(),
-        &job,
-        &wasm,
-        solutions_data.clone(),
-        solutions_count.clone(),
-    )
-    .await;
-    {
-        let mut state = state().lock().await;
-        (*state).timer = Some(Timer::new(ms_per_benchmark as u64));
-    }
-=======
->>>>>>> fb1c840f
     loop {
         if let Err(e) = do_work().await {
             println!("[benchmark_submitter]: error: {:?}", e);
@@ -334,26 +302,9 @@
         Ok(())
     }
 
-<<<<<<< HEAD
-pub async fn drain_solutions(benchmark_id: &String, solutions_data: &mut Vec<OutputData>) -> u32 {
-    let mut state = (*state()).lock().await;
-    let QueryData {
-        benchmarks, proofs, ..
-    } = &mut (*state).query_data;
-    if let Some(benchmark) = benchmarks.get_mut(benchmark_id) {
-        let proof = proofs.get_mut(benchmark_id).unwrap();
-        if let Some(x) = benchmark.solutions_meta_data.as_mut() {
-            x.extend(
-                solutions_data
-                    .iter()
-                    .map(|x| OutputMetaData::from(x.clone())),
-            );
-            benchmark.details.num_solutions = x.len() as u32;
-=======
     loop {
         if let Err(e) = do_work().await {
             println!("[data_fetcher]: error: {:?}", e);
->>>>>>> fb1c840f
         }
         println!("[data_fetcher]: sleeping 10s");
         sleep(10000).await;
