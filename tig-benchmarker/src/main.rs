mod benchmarker;
mod utils;
use benchmarker::{Job, State};
use clap::{value_parser, Arg, Command};
use std::collections::HashMap;
use tig_structs::core::*;
use tig_utils::{dejsonify, get, jsonify, post};
use tokio::{spawn, task::yield_now};
use utils::{sleep, time, Result};
use warp::Filter;

fn cli() -> Command {
    Command::new("TIG Benchmarker")
        .about("Standalone benchmarker")
        .arg_required_else_help(true)
        .arg(
            Arg::new("PLAYER_ID")
                .help("Your wallet address")
                .required(true)
                .value_parser(value_parser!(String)),
        )
        .arg(
            Arg::new("API_KEY")
                .help("Your API Key")
                .required(true)
                .value_parser(value_parser!(String)),
        )
        .arg(
            Arg::new("SELECTED_ALGORITHMS")
                .help("Json string with your algorithm selection")
                .required(true)
                .value_parser(value_parser!(String)),
        )
        .arg(
            Arg::new("workers")
                .long("workers")
                .help("(Optional) Set number of workers")
                .default_value("4")
                .value_parser(value_parser!(u32)),
        )
        .arg(
            Arg::new("duration")
                .long("duration")
                .help("(Optional) Set duration (in milliseconds) of a benchmark")
                .default_value("10000")
                .value_parser(value_parser!(u32)),
        )
        .arg(
            Arg::new("delay")
                .long("delay")
                .help("(Optional) Set delay (in milliseconds) between benchmark finishing and submitting")
                .default_value("5000")
                .value_parser(value_parser!(u32)),
        )
        .arg(
            Arg::new("api")
                .long("api")
                .help("(Optional) Set api_url")
                .default_value("https://mainnet-api.tig.foundation")
                .value_parser(value_parser!(String)),
        )
        .arg(
            Arg::new("port")
                .long("port")
                .help("(Optional) Set port for cluster communication")
                .default_value("5115")
                .value_parser(value_parser!(u16)),
        )
        .arg(
            Arg::new("master")
                .long("master")
                .help("(Optional) Set hostname for master node to connect to")
                .value_parser(value_parser!(String)),
        )
}

#[tokio::main]
async fn main() {
    let matches = cli().get_matches();

    let selected_algorithms = matches
        .get_one::<String>("SELECTED_ALGORITHMS")
        .unwrap()
        .clone();
    let num_workers = *matches.get_one::<u32>("workers").unwrap();
    let port = *matches.get_one::<u16>("port").unwrap();
    let duration = *matches.get_one::<u32>("duration").unwrap();
    let delay = *matches.get_one::<u32>("delay").unwrap();
    let api_url = matches.get_one::<String>("api").unwrap().clone();
    let api_key = matches.get_one::<String>("API_KEY").unwrap().clone();
    let player_id = matches.get_one::<String>("PLAYER_ID").unwrap().clone();
    if let Some(master) = matches.get_one::<String>("master") {
        slave(
            api_url,
            api_key,
            player_id,
            master,
            port,
            num_workers,
            selected_algorithms,
        )
        .await;
    } else {
        master(
            api_url,
            api_key,
            player_id,
            num_workers,
            duration,
            delay,
            selected_algorithms,
            port,
        )
        .await
    }
}

<<<<<<< HEAD
async fn slave_node(master: &String, port: u16, num_workers: u32) {
    let master_url = format!("http://{}:{}", master, port);
    let mut job: Option<Job> = None;
    let mut nonce_iters: Vec<Arc<Mutex<NonceIterator>>> = Vec::new();
    let mut solutions_data = Arc::new(Mutex::new(Vec::<OutputData>::new()));
    let mut solutions_count = Arc::new(Mutex::new(0u32));
    let mut num_solutions = 0;
    loop {
        let next_job = match get::<String>(&format!("{}/job", master_url), None).await {
            Ok(resp) => dejsonify::<Option<Job>>(&resp).unwrap(),
=======
async fn slave(
    api_url: String,
    api_key: String,
    player_id: String,
    master: &String,
    port: u16,
    num_workers: u32,
    selected_algorithms: String,
) {
    println!("[slave] setting up");
    benchmarker::setup(api_url, api_key, player_id).await;
    println!(
        "[slave] parsing selected algorithms from: {:?}",
        selected_algorithms
    );
    let selected_algorithms = serde_json::from_str::<HashMap<String, String>>(&selected_algorithms)
        .unwrap_or_else(|err| panic!("Failed to parse {:?}: {}", selected_algorithms, err));

    async fn do_work(
        master_url: &String,
        num_workers: u32,
        selected_algorithms: &HashMap<String, String>,
    ) -> Result<()> {
        println!("[slave] fetching jobs from master at: {}", master_url);
        let available_jobs = match get::<String>(&format!("{}/jobs", master_url), None).await {
            Ok(resp) => dejsonify::<HashMap<String, Job>>(&resp).unwrap(),
>>>>>>> fb1c840f
            Err(e) => {
                return Err(format!("failed to fetch jobs from master: {:?}", e));
            }
        };
        println!("[slave] fetched {} jobs", available_jobs.len());
        for (i, job) in available_jobs.values().enumerate() {
            println!(
                "[slave] job {}: {:?}, weight: {}",
                i, job.settings, job.weight
            );
        }
        println!(
            "[slave] filtering jobs that match selected_algorithms: {:?}",
            selected_algorithms
        );
        let now = time();
        let filtered_jobs: HashMap<String, Job> = available_jobs
            .into_iter()
            .filter(|(benchmark_id, job)| {
                now < job.timestamps.end
                    && selected_algorithms
                        .iter()
                        .any(|(challenge_name, algorithm_name)| {
                            benchmark_id
                                .starts_with(&format!("{}_{}", challenge_name, algorithm_name))
                        })
            })
            .collect();

        if filtered_jobs.len() == 0 {
            return Err("no jobs matching selected_algorithms".to_string());
        }

<<<<<<< HEAD
            for nonce_iter in nonce_iters.iter() {
                (*(*nonce_iter).lock().await).empty();
            }
            nonce_iters.clear();
            solutions_data = Arc::new(Mutex::new(Vec::<OutputData>::new()));
            solutions_count = Arc::new(Mutex::new(0u32));
            num_solutions = 0;
            if next_job
                .as_ref()
                .is_some_and(|x| x.sampled_nonces.is_none())
=======
        let job = benchmarker::select_job::execute(&filtered_jobs).await?;
        println!(
            "[slave]: downloading algorithm {}",
            job.download_url.split("/").last().unwrap()
        );
        let wasm = benchmarker::download_wasm::execute(&job).await?;

        println!("[slave]: starting benchmark {:?}", job.settings);
        let nonce_iterators = job.create_nonce_iterators(num_workers);
        benchmarker::run_benchmark::execute(nonce_iterators.clone(), &job, &wasm).await;
        let start = time();
        while time() < job.timestamps.end {
>>>>>>> fb1c840f
            {
                let mut num_attempts = 0;
                for nonce_iterator in &nonce_iterators {
                    num_attempts += nonce_iterator.lock().await.num_attempts();
                }
                let num_solutions = job.solutions_data.lock().await.len() as u32;
                let elapsed = time() - job.timestamps.start;
                println!(
                    "[slave]: #solutions: {}, #instances: {}, elapsed: {}ms",
                    num_solutions, num_attempts, elapsed
                );
            }
            sleep(500).await;
        }
        let elapsed = time() - start;
        if elapsed < 2500 {
            println!("[slave]: sleeping for {}ms", 2500 - elapsed);
            sleep(2500 - elapsed).await;
        }

        let mut num_attempts = 0;
        for nonce_iterator in &nonce_iterators {
            num_attempts += nonce_iterator.lock().await.num_attempts();
        }
<<<<<<< HEAD
        if job.as_ref().is_some_and(|x| x.sampled_nonces.is_none()) {
            let job = job.as_ref().unwrap();
            let mut solutions_data = solutions_data.lock().await;
            let n = solutions_data.len();
            if n > 0 {
                num_solutions += n as u32;
                let data: Vec<OutputData> = solutions_data.drain(..).collect();
                println!("Posting {} solutions", n);
                if let Err(e) = post::<String>(
                    &format!("{}/solutions_data/{}", master_url, job.benchmark_id),
                    &jsonify(&data),
                    Some(vec![(
                        "Content-Type".to_string(),
                        "application/json".to_string(),
                    )]),
                )
                .await
                {
                    println!("Error posting solutions data: {:?}", e);
                    sleep(5000).await;
                    continue;
                }
            }
            let mut num_attempts = 0;
            for nonce_iter in nonce_iters.iter().cloned() {
                let nonce_iter = (*nonce_iter).lock().await;
                num_attempts += nonce_iter.attempts();
            }
=======
        if num_attempts > 0 {
            let solutions_data = &*job.solutions_data.lock().await;
>>>>>>> fb1c840f
            println!(
                "[slave]: posting {} solutions to master",
                solutions_data.len()
            );
            post::<String>(
                &format!("{}/solutions_data/{}", master_url, job.benchmark_id),
                &jsonify(&solutions_data),
                Some(vec![(
                    "Content-Type".to_string(),
                    "application/json".to_string(),
                )]),
            )
            .await
            .map_err(|e| format!("failed to post solutions to master: {:?}", e))?;
        }

        Ok(())
    }

    let master_url = format!("http://{}:{}", master, port);
    loop {
        if let Err(e) = do_work(&master_url, num_workers, &selected_algorithms).await {
            println!("[slave]: error: {:?}", e);
            println!("[slave]: sleeping 5s");
            sleep(5000).await;
        }
        yield_now().await;
    }
}

async fn master(
    api_url: String,
    api_key: String,
    player_id: String,
    num_workers: u32,
    duration: u32,
    delay: u32,
    selected_algorithms: String,
    port: u16,
) {
    println!(
        "[master] parsing selected algorithms from: {:?}",
        selected_algorithms
    );
    let selected_algorithms = serde_json::from_str::<HashMap<String, String>>(&selected_algorithms)
        .unwrap_or_else(|err| panic!("Failed to parse {:?}: {}", selected_algorithms, err));
    println!("[master] setting up");
    benchmarker::setup(api_url, api_key, player_id).await;
    println!("[master] starting data_fetcher");
    spawn(async {
        benchmarker::data_fetcher().await;
    });
    println!("[master] starting benchmark_submitter");
    spawn(async {
        benchmarker::benchmark_submitter().await;
    });
    println!("[master] starting proof_submitter");
    spawn(async {
        benchmarker::proof_submitter().await;
    });
    println!("[master] starting benchmarker");
    spawn(async move {
        benchmarker::benchmarker(
            selected_algorithms,
            num_workers,
            duration as u64,
            delay as u64,
        )
        .await;
    });
    println!("[master] starting webserver on port {}", port);
    spawn(async move {
        let get_jobs = warp::path("jobs").and(warp::get()).and_then(|| async {
            println!("[master] slave node fetching jobs",);
            let state = (*benchmarker::state()).lock().await;
            Ok::<_, warp::Rejection>(warp::reply::json(&state.available_jobs))
        });
        let post_solutions_data = warp::path!("solutions_data" / String)
            .and(warp::post())
            .and(warp::body::json())
            .and_then(
<<<<<<< HEAD
                |benchmark_id: String, mut solutions_data: Vec<OutputData>| async move {
                    benchmarker::drain_solutions(&benchmark_id, &mut solutions_data).await;
=======
                |benchmark_id: String, solutions_data: HashMap<u64, SolutionData>| async move {
                    {
                        let num_solutions = solutions_data.len() as u32;
                        println!("[master] received {} solutions from slave", num_solutions,);
                        let mut state = (*benchmarker::state()).lock().await;
                        let State {
                            available_jobs,
                            pending_benchmark_jobs,
                            difficulty_samplers,
                            ..
                        } = &mut *state;
                        if let Some(job) = available_jobs
                            .get_mut(&benchmark_id)
                            .or_else(|| pending_benchmark_jobs.get_mut(&benchmark_id))
                        {
                            println!("[master] adding solutions to benchmark {:?}", job.settings,);
                            difficulty_samplers
                                .get_mut(&job.settings.challenge_id)
                                .unwrap()
                                .update_with_solutions(&job.settings.difficulty, num_solutions);
                            job.solutions_data.lock().await.extend(solutions_data);
                        } else {
                            println!("[master] failed to find benchmark to add solutions to",);
                        }
                    }
>>>>>>> fb1c840f
                    Ok::<_, warp::Rejection>(warp::reply::with_status(
                        "solutions received",
                        warp::http::StatusCode::OK,
                    ))
                },
            );
        warp::serve(get_jobs.or(post_solutions_data))
            .run(([0, 0, 0, 0], port))
            .await;
    });
    loop {
        sleep(30000).await;
    }
}<|MERGE_RESOLUTION|>--- conflicted
+++ resolved
@@ -115,18 +115,6 @@
     }
 }
 
-<<<<<<< HEAD
-async fn slave_node(master: &String, port: u16, num_workers: u32) {
-    let master_url = format!("http://{}:{}", master, port);
-    let mut job: Option<Job> = None;
-    let mut nonce_iters: Vec<Arc<Mutex<NonceIterator>>> = Vec::new();
-    let mut solutions_data = Arc::new(Mutex::new(Vec::<OutputData>::new()));
-    let mut solutions_count = Arc::new(Mutex::new(0u32));
-    let mut num_solutions = 0;
-    loop {
-        let next_job = match get::<String>(&format!("{}/job", master_url), None).await {
-            Ok(resp) => dejsonify::<Option<Job>>(&resp).unwrap(),
-=======
 async fn slave(
     api_url: String,
     api_key: String,
@@ -153,7 +141,6 @@
         println!("[slave] fetching jobs from master at: {}", master_url);
         let available_jobs = match get::<String>(&format!("{}/jobs", master_url), None).await {
             Ok(resp) => dejsonify::<HashMap<String, Job>>(&resp).unwrap(),
->>>>>>> fb1c840f
             Err(e) => {
                 return Err(format!("failed to fetch jobs from master: {:?}", e));
             }
@@ -187,18 +174,6 @@
             return Err("no jobs matching selected_algorithms".to_string());
         }
 
-<<<<<<< HEAD
-            for nonce_iter in nonce_iters.iter() {
-                (*(*nonce_iter).lock().await).empty();
-            }
-            nonce_iters.clear();
-            solutions_data = Arc::new(Mutex::new(Vec::<OutputData>::new()));
-            solutions_count = Arc::new(Mutex::new(0u32));
-            num_solutions = 0;
-            if next_job
-                .as_ref()
-                .is_some_and(|x| x.sampled_nonces.is_none())
-=======
         let job = benchmarker::select_job::execute(&filtered_jobs).await?;
         println!(
             "[slave]: downloading algorithm {}",
@@ -211,7 +186,6 @@
         benchmarker::run_benchmark::execute(nonce_iterators.clone(), &job, &wasm).await;
         let start = time();
         while time() < job.timestamps.end {
->>>>>>> fb1c840f
             {
                 let mut num_attempts = 0;
                 for nonce_iterator in &nonce_iterators {
@@ -236,39 +210,8 @@
         for nonce_iterator in &nonce_iterators {
             num_attempts += nonce_iterator.lock().await.num_attempts();
         }
-<<<<<<< HEAD
-        if job.as_ref().is_some_and(|x| x.sampled_nonces.is_none()) {
-            let job = job.as_ref().unwrap();
-            let mut solutions_data = solutions_data.lock().await;
-            let n = solutions_data.len();
-            if n > 0 {
-                num_solutions += n as u32;
-                let data: Vec<OutputData> = solutions_data.drain(..).collect();
-                println!("Posting {} solutions", n);
-                if let Err(e) = post::<String>(
-                    &format!("{}/solutions_data/{}", master_url, job.benchmark_id),
-                    &jsonify(&data),
-                    Some(vec![(
-                        "Content-Type".to_string(),
-                        "application/json".to_string(),
-                    )]),
-                )
-                .await
-                {
-                    println!("Error posting solutions data: {:?}", e);
-                    sleep(5000).await;
-                    continue;
-                }
-            }
-            let mut num_attempts = 0;
-            for nonce_iter in nonce_iters.iter().cloned() {
-                let nonce_iter = (*nonce_iter).lock().await;
-                num_attempts += nonce_iter.attempts();
-            }
-=======
         if num_attempts > 0 {
             let solutions_data = &*job.solutions_data.lock().await;
->>>>>>> fb1c840f
             println!(
                 "[slave]: posting {} solutions to master",
                 solutions_data.len()
@@ -350,10 +293,6 @@
             .and(warp::post())
             .and(warp::body::json())
             .and_then(
-<<<<<<< HEAD
-                |benchmark_id: String, mut solutions_data: Vec<OutputData>| async move {
-                    benchmarker::drain_solutions(&benchmark_id, &mut solutions_data).await;
-=======
                 |benchmark_id: String, solutions_data: HashMap<u64, SolutionData>| async move {
                     {
                         let num_solutions = solutions_data.len() as u32;
@@ -379,7 +318,6 @@
                             println!("[master] failed to find benchmark to add solutions to",);
                         }
                     }
->>>>>>> fb1c840f
                     Ok::<_, warp::Rejection>(warp::reply::with_status(
                         "solutions received",
                         warp::http::StatusCode::OK,
