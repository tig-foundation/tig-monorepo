[package]
name = "tig-protocol"
version = "0.1.0"
readme = "README.md"
license = "https://github.com/tig-foundation/tig-monorepo/tree/main/docs/agreements/end_user_license_agreement.pdf"
authors.workspace = true
repository.workspace = true
edition.workspace = true

[dependencies]
anyhow = { version = "1.0.81" }
logging_timer = "1.1.1"
hex = "0.4.3"
rand = "0.8.4"
serde = { version = "1.0.196", features = ["derive"] }
serde_json = { version = "1.0.113" }
tokio = { version = "1.41.1", features = ["full"] }
tig-structs = { path = "../tig-structs" }
<<<<<<< HEAD
tig-utils = { path = "../tig-utils", features = ["web3"] }
=======
tig-utils = { path = "../tig-utils" }
rayon = "1.10.0"
futures = "0.3.31"

[dev-dependencies]
criterion = "0.5.1"

[[bench]]
name = "bench"
path = "src/bench.rs"
harness = false
>>>>>>> 33c17ccd

[lib]
crate-type = ["cdylib", "rlib"]<|MERGE_RESOLUTION|>--- conflicted
+++ resolved
@@ -16,21 +16,7 @@
 serde_json = { version = "1.0.113" }
 tokio = { version = "1.41.1", features = ["full"] }
 tig-structs = { path = "../tig-structs" }
-<<<<<<< HEAD
 tig-utils = { path = "../tig-utils", features = ["web3"] }
-=======
-tig-utils = { path = "../tig-utils" }
-rayon = "1.10.0"
-futures = "0.3.31"
-
-[dev-dependencies]
-criterion = "0.5.1"
-
-[[bench]]
-name = "bench"
-path = "src/bench.rs"
-harness = false
->>>>>>> 33c17ccd
 
 [lib]
 crate-type = ["cdylib", "rlib"]